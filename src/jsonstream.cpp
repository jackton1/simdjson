#include "simdjson/jsonstream.h"
#include "simdjson/isadetection.h"
#include <map>

using namespace simdjson;
void find_the_best_supported_implementation();

typedef int (*stage1_functype)(const char *buf, size_t len, ParsedJson &pj, bool streaming);
typedef int (*stage2_functype)(const char *buf, size_t len, ParsedJson &pj, size_t &next_json);

stage1_functype best_stage1;
stage2_functype best_stage2;

JsonStream::JsonStream(const char *buf, size_t len, size_t batchSize)
        : _buf(buf), _len(len), _batch_size(batchSize) {
    find_the_best_supported_implementation();
}

void JsonStream::set_new_buffer(const char *buf, size_t len) {
    this->_buf = buf;
    this->_len = len;
    _batch_size = 0;
    _batch_size = 0;
    next_json = 0;
    current_buffer_loc = 0;
    n_parsed_docs = 0;
    error_on_last_attempt= false;
    load_next_batch = true;
}

int JsonStream::json_parse(ParsedJson &pj) {
    if (pj.byte_capacity == 0) {
        const bool allocok = pj.allocate_capacity(_batch_size, _batch_size);
        const bool allocok_thread = pj_thread.allocate_capacity(_batch_size, _batch_size);
        if (!allocok || !allocok_thread) {
            std::cerr << "can't allocate memory" << std::endl;
            return false;
        }
    }
    else if (pj.byte_capacity < _batch_size) {
        return simdjson::CAPACITY;
    }
#ifdef SIMDJSON_THREADS_ENABLED
    if(current_buffer_loc == last_json_buffer_loc)
        load_next_batch = true;
#endif

    if (load_next_batch){
#ifdef SIMDJSON_THREADS_ENABLED
        //First time loading
        if(!stage_1_thread.joinable()){
            _buf = &_buf[current_buffer_loc];
            _len -= current_buffer_loc;
            n_bytes_parsed += current_buffer_loc;

            _batch_size = std::min(_batch_size, _len);
            int stage1_is_ok = (*best_stage1)(_buf, _batch_size, pj, true);

            if (stage1_is_ok != simdjson::SUCCESS) {
                pj.error_code = stage1_is_ok;
                return pj.error_code;
            }
        }

            //the second thread is running or done.
        else{
            stage_1_thread.join();
            std::swap(pj.structural_indexes, pj_thread.structural_indexes);
            pj.n_structural_indexes = pj_thread.n_structural_indexes;

            _buf = &_buf[last_json_buffer_loc];
            _len -= last_json_buffer_loc;
            n_bytes_parsed += last_json_buffer_loc;
            last_json_buffer_loc = 0; //because we want to use it in the if above.
        }

        if(_len-_batch_size > 0) {
<<<<<<< HEAD
            last_json_buffer_loc = find_last_json_buf_loc(pj);
=======
            last_json_buffer_loc = find_last_json(pj);
>>>>>>> 29fc5152
            _batch_size = std::min(_batch_size, _len - last_json_buffer_loc);
            if(_batch_size>0)
                stage_1_thread = std::thread(
                        static_cast<stage1_functype>(*best_stage1),
                        &_buf[last_json_buffer_loc], _batch_size,
                        std::ref(pj_thread),
                        true);

        }
#else
        _buf = &_buf[current_buffer_loc];
        _len -= current_buffer_loc;
        n_bytes_parsed += current_buffer_loc;

        _batch_size = std::min(_batch_size, _len);
        int stage1_is_ok = (*best_stage1)(_buf, _batch_size, pj, true);

        if (stage1_is_ok != simdjson::SUCCESS) {
            pj.error_code = stage1_is_ok;
            return pj.error_code;
        }
#endif
        load_next_batch = false;

        //If we loaded a perfect amount of documents last time, we need to skip the first element,
        // because it represents the end of the last document
        next_json = next_json == 1;
    }

    int res = (*best_stage2)(_buf, _len, pj, next_json);

    if (res == simdjson::SUCCESS_AND_HAS_MORE) {
        error_on_last_attempt = false;
        n_parsed_docs++;
        //Check if we loaded a perfect amount of json documents and we are done parsing them.
        //Since we don't know the position of the next json document yet, point the current_buffer_loc to the end
        //of the last loaded document and start parsing at structural_index[1] for the next batch.
        // It should point to the start of the first document in the new batch
        if(next_json == pj.n_structural_indexes) {
            current_buffer_loc = pj.structural_indexes[next_json - 1];
            next_json = 1;
            load_next_batch = true;
        }

        else {
            current_buffer_loc = pj.structural_indexes[next_json];
        }
    }
    //TODO: have a more precise error check
    //Give it two chances for now.  We assume the error is because the json was not loaded completely in this batch.
    //Load a new batch and if the error persists, it's a genuine error.
    else if ( res > 1 && !error_on_last_attempt) {
        load_next_batch = true;
        error_on_last_attempt = true;
        res = json_parse(pj);
    }
    return res;
}

#ifdef SIMDJSON_THREADS_ENABLED
<<<<<<< HEAD
size_t JsonStream::find_last_json_buf_loc(const ParsedJson &pj) {
=======
size_t JsonStream::find_last_json(const ParsedJson &pj) {
>>>>>>> 29fc5152
    auto last_i = pj.n_structural_indexes - 1;
    if (pj.structural_indexes[last_i] == _batch_size)
        last_i = pj.n_structural_indexes - 2;
    auto arr_cnt = 0;
    auto obj_cnt = 0;
    for (auto i = last_i; i > 0; i--) {
        auto idxb = pj.structural_indexes[i];
        switch (_buf[idxb]) {
            case ':':
            case ',':
                continue;
            case '}':
                obj_cnt--;
                continue;
            case ']':
                arr_cnt--;
                continue;
            case '{':
                obj_cnt++;
                break;
            case '[':
                arr_cnt++;
                break;
        }
        auto idxa = pj.structural_indexes[i - 1];
        switch (_buf[idxa]) {
            case '{':
            case '[':
            case ':':
            case ',':
                continue;
        }
        if (!arr_cnt && !obj_cnt)
            return pj.structural_indexes[last_i+1];
        return idxb;
    }
    return 0;
}
#endif

size_t JsonStream::get_current_buffer_loc() const {
    return current_buffer_loc;
}

size_t JsonStream::get_n_parsed_docs() const {
    return n_parsed_docs;
}

size_t JsonStream::get_n_bytes_parsed() const {
    return n_bytes_parsed;
}

//// TODO: generalize this set of functions.  We don't want to have a copy in jsonparser.cpp
void find_the_best_supported_implementation() {
    uint32_t supports = detect_supported_architectures();
    // Order from best to worst (within architecture)
#ifdef IS_X86_64
    constexpr uint32_t haswell_flags =
            instruction_set::AVX2 | instruction_set::PCLMULQDQ |
            instruction_set::BMI1 | instruction_set::BMI2;
    constexpr uint32_t westmere_flags =
            instruction_set::SSE42 | instruction_set::PCLMULQDQ;
    if ((haswell_flags & supports) == haswell_flags) {
        best_stage1 = simdjson::find_structural_bits<Architecture ::HASWELL>;
        best_stage2 = simdjson::unified_machine<Architecture ::HASWELL>;
        return;
    }
    if ((westmere_flags & supports) == westmere_flags) {
        best_stage1 = simdjson::find_structural_bits<Architecture ::WESTMERE>;
        best_stage2 = simdjson::unified_machine<Architecture ::WESTMERE>;
        return;
    }
#endif
#ifdef IS_ARM64
    if (instruction_set::NEON) {
        best_stage1 = simdjson::find_structural_bits<Architecture ::ARM64>;
        best_stage2 = simdjson::unified_machine<Architecture ::ARM64>;
        return;
    }
#endif
    std::cerr << "The processor is not supported by simdjson." << std::endl;
}<|MERGE_RESOLUTION|>--- conflicted
+++ resolved
@@ -75,11 +75,7 @@
         }
 
         if(_len-_batch_size > 0) {
-<<<<<<< HEAD
-            last_json_buffer_loc = find_last_json_buf_loc(pj);
-=======
             last_json_buffer_loc = find_last_json(pj);
->>>>>>> 29fc5152
             _batch_size = std::min(_batch_size, _len - last_json_buffer_loc);
             if(_batch_size>0)
                 stage_1_thread = std::thread(
@@ -140,11 +136,7 @@
 }
 
 #ifdef SIMDJSON_THREADS_ENABLED
-<<<<<<< HEAD
-size_t JsonStream::find_last_json_buf_loc(const ParsedJson &pj) {
-=======
 size_t JsonStream::find_last_json(const ParsedJson &pj) {
->>>>>>> 29fc5152
     auto last_i = pj.n_structural_indexes - 1;
     if (pj.structural_indexes[last_i] == _batch_size)
         last_i = pj.n_structural_indexes - 2;
