cmake_minimum_required(VERSION 3.9) # CMP0069 NEW
include(CheckIPOSupported)
check_ipo_supported(RESULT ltoresult)
if(ltoresult)
set(CMAKE_INTERPROCEDURAL_OPTIMIZATION TRUE)
endif()

# usage: cmake -DSIMDJSON_DISABLE_AVX=on ..
option(SIMDJSON_DISABLE_AVX "Forcefully disable AVX even if hardware supports it" OFF)

set(CMAKE_CXX_STANDARD 17)
set(CMAKE_CXX_STANDARD_REQUIRED ON)
set(CMAKE_MACOSX_RPATH OFF)
<<<<<<< HEAD
set(CMAKE_CXX_FLAGS "${CMAKE_CXX_FLAGS} -pthread")
=======
set(CMAKE_THREAD_PREFER_PTHREAD ON)
set(THREADS_PREFER_PTHREAD_FLAG ON)

>>>>>>> 29fc5152
if (NOT CMAKE_BUILD_TYPE)
                message(STATUS "No build type selected, default to Release")
                set(CMAKE_BUILD_TYPE Release CACHE STRING "Choose the type of build." FORCE)
endif()

project(simdjson)
set(SIMDJSON_LIB_NAME simdjson)
set(PROJECT_VERSION_MAJOR 0)
set(PROJECT_VERSION_MINOR 2)
set(PROJECT_VERSION_PATCH 1)
set(SIMDJSON_LIB_VERSION "0.2.1" CACHE STRING "simdjson library version")
set(SIMDJSON_LIB_SOVERSION "0" CACHE STRING "simdjson library soversion")

if(NOT MSVC)
option(SIMDJSON_BUILD_STATIC "Build a static library" OFF) # turning it on disables the production of a dynamic library
else()
option(SIMDJSON_BUILD_STATIC "Build a static library" ON) # turning it on disables the production of a dynamic library
endif()
option(SIMDJSON_SANITIZE "Sanitize addresses" OFF)

set(CMAKE_MODULE_PATH "${CMAKE_CURRENT_SOURCE_DIR}/tools/cmake")

find_package(CTargets)
find_package(Options)
find_package(Threads REQUIRED)

if(CMAKE_USE_PTHREADS_INIT)
    set(CMAKE_CXX_FLAGS "${CMAKE_CXX_FLAGS} -pthread")
endif()

install(DIRECTORY include/${SIMDJSON_LIB_NAME} DESTINATION include)
set (TEST_DATA_DIR "${CMAKE_CURRENT_SOURCE_DIR}/jsonchecker/")
set (BENCHMARK_DATA_DIR "${CMAKE_CURRENT_SOURCE_DIR}/jsonexamples/")
add_definitions(-DSIMDJSON_TEST_DATA_DIR="${TEST_DATA_DIR}")
add_definitions(-DSIMDJSON_BENCHMARK_DATA_DIR="${TEST_DATA_DIR}")
enable_testing()
include(include/CMakeLists.txt)
add_subdirectory(src)
add_subdirectory(tools)
add_subdirectory(tests)
add_subdirectory(benchmark)

# for fuzzing, read the comments in the fuzz/CMakeLists.txt file
option(ENABLE_FUZZING "enable building the fuzzers" ON)
if(ENABLE_FUZZING)
 add_subdirectory(fuzz)
endif()

set(CPACK_PACKAGE_VENDOR "Daniel Lemire")
set(CPACK_PACKAGE_CONTACT "lemire@gmail.com")
set(CPACK_PACKAGE_DESCRIPTION_SUMMARY "Parsing gigabytes of JSON per second")
set(CPACK_PACKAGE_VERSION_MAJOR ${PROJECT_VERSION_MAJOR})
set(CPACK_PACKAGE_VERSION_MINOR ${PROJECT_VERSION_MINOR})
set(CPACK_PACKAGE_VERSION_PATCH ${PROJECT_VERSION_PATCH})
set(CPACK_RESOURCE_FILE_LICENSE "${CMAKE_CURRENT_SOURCE_DIR}/LICENSE")
set(CPACK_RESOURCE_FILE_README "${CMAKE_CURRENT_SOURCE_DIR}/README.md")

set(CPACK_RPM_PACKAGE_LICENSE "${CMAKE_CURRENT_SOURCE_DIR}/LICENSE")

set(CPACK_SOURCE_GENERATOR "TGZ;ZIP")

include(CPack)

<|MERGE_RESOLUTION|>--- conflicted
+++ resolved
@@ -11,13 +11,9 @@
 set(CMAKE_CXX_STANDARD 17)
 set(CMAKE_CXX_STANDARD_REQUIRED ON)
 set(CMAKE_MACOSX_RPATH OFF)
-<<<<<<< HEAD
-set(CMAKE_CXX_FLAGS "${CMAKE_CXX_FLAGS} -pthread")
-=======
 set(CMAKE_THREAD_PREFER_PTHREAD ON)
 set(THREADS_PREFER_PTHREAD_FLAG ON)
 
->>>>>>> 29fc5152
 if (NOT CMAKE_BUILD_TYPE)
                 message(STATUS "No build type selected, default to Release")
                 set(CMAKE_BUILD_TYPE Release CACHE STRING "Choose the type of build." FORCE)
